/* 
 * Copyright 2014 OpenMarket Ltd
 * 
 * Licensed under the Apache License, Version 2.0 (the "License");
 * you may not use this file except in compliance with the License.
 * You may obtain a copy of the License at
 * 
 *     http://www.apache.org/licenses/LICENSE-2.0
 * 
 * Unless required by applicable law or agreed to in writing, software
 * distributed under the License is distributed on an "AS IS" BASIS,
 * WITHOUT WARRANTIES OR CONDITIONS OF ANY KIND, either express or implied.
 * See the License for the specific language governing permissions and
 * limitations under the License.
 */
package org.matrix.androidsdk.rest.client;

import android.text.TextUtils;

import com.google.gson.JsonElement;
import com.google.gson.JsonObject;

import org.matrix.androidsdk.HomeserverConnectionConfig;
import org.matrix.androidsdk.RestClient;
import org.matrix.androidsdk.rest.api.EventsApi;
import org.matrix.androidsdk.rest.callback.ApiCallback;
import org.matrix.androidsdk.rest.callback.RestAdapterCallback;
import org.matrix.androidsdk.rest.model.Event;
import org.matrix.androidsdk.rest.model.MatrixError;
import org.matrix.androidsdk.rest.model.PublicRoomsFilter;
import org.matrix.androidsdk.rest.model.PublicRoomsParams;
import org.matrix.androidsdk.rest.model.PublicRoomsResponse;
import org.matrix.androidsdk.rest.model.Search.SearchParams;
import org.matrix.androidsdk.rest.model.Search.SearchResponse;
import org.matrix.androidsdk.rest.model.Search.SearchResult;
import org.matrix.androidsdk.rest.model.Search.SearchRoomEventCategoryParams;
import org.matrix.androidsdk.rest.model.Search.SearchRoomEventResults;
import org.matrix.androidsdk.rest.model.Sync.SyncResponse;

import java.util.ArrayList;
import java.util.HashMap;
import java.util.List;

import retrofit.client.Response;

/**
 * Class used to make requests to the events API.
 */
public class EventsRestClient extends RestClient<EventsApi> {

    private static final int EVENT_STREAM_TIMEOUT_MS = 30000;

    private String mSearchPattern = null;
    private String mSearchMediaName = null;

    /**
     * {@inheritDoc}
     */
    public EventsRestClient(HomeserverConnectionConfig hsConfig) {
        super(hsConfig, EventsApi.class, RestClient.URI_API_PREFIX_PATH_R0, false);
    }

    protected EventsRestClient(EventsApi api) {
        mApi = api;
    }

    /**
     * Get the public rooms count.
     * The count can be null.
     * @param callback the public rooms count callbacks
     */
    public void getPublicRoomsCount(final ApiCallback<Integer> callback) {
        final String description = "getPublicRoomsCount";

        PublicRoomsParams publicRoomsParams = new PublicRoomsParams();

        publicRoomsParams.server = null;
        publicRoomsParams.limit = 0;
        publicRoomsParams.since = null;

        mApi.publicRooms(publicRoomsParams, new RestAdapterCallback<PublicRoomsResponse>(description, mUnsentEventsManager, callback, new RestAdapterCallback.RequestRetryCallBack() {
            @Override
            public void onRetry() {
                getPublicRoomsCount(callback);
            }
        }) {
            @Override
<<<<<<< HEAD
            public void success(TokensChunkResponse<PublicRoom> typedResponse, Response response) {
                onEventSent();
                callback.onSuccess(typedResponse.chunk);
=======
            public void success(PublicRoomsResponse publicRoomsResponse, Response response) {
                callback.onSuccess(publicRoomsResponse.total_room_count_estimate);
>>>>>>> 297e0fde
            }
        });
    }


    /**
     * Get the list of the public rooms.
     * @param server search on this home server only (null for any one)
     * @param pattern the pattern to search
     * @param since the pagination token
     * @param limit the maximum number of public rooms
     * @param callback the public rooms callbacks
     */
    public void loadPublicRooms(final String server, final String pattern, final String since, final int limit, final ApiCallback<PublicRoomsResponse> callback) {
        final String description = "loadPublicRooms";

        PublicRoomsParams publicRoomsParams = new PublicRoomsParams();

        publicRoomsParams.server = server;
        publicRoomsParams.limit = Math.max(1, limit);
        publicRoomsParams.since = since;

        if (!TextUtils.isEmpty(pattern)) {
            publicRoomsParams.filter = new PublicRoomsFilter();
            publicRoomsParams.filter.generic_search_term = pattern;
        }

        mApi.publicRooms(publicRoomsParams, new RestAdapterCallback<PublicRoomsResponse>(description, mUnsentEventsManager, callback, new RestAdapterCallback.RequestRetryCallBack() {
            @Override
            public void onRetry() {
                loadPublicRooms(server, pattern, since, limit, callback);
            }
        }));
    }

    /**
     * Synchronise the client's state and receive new messages. Based on server sync C-S v2 API.

     * Synchronise the client's state with the latest state on the server.
     * Client's use this API when they first log in to get an initial snapshot
     * of the state on the server, and then continue to call this API to get
     * incremental deltas to the state, and to receive new messages.

     * @param token the token to stream from (nil in case of initial sync).
     * @param serverTimeout the maximum time in ms to wait for an event.
     * @param clientTimeout the maximum time in ms the SDK must wait for the server response.
     * @param setPresence  the optional parameter which controls whether the client is automatically
     * marked as online by polling this API. If this parameter is omitted then the client is
     * automatically marked as online when it uses this API. Otherwise if
     * the parameter is set to "offline" then the client is not marked as
     * being online when it uses this API.
     * @param filterId the ID of a filter created using the filter API (optional).
     * @param callback The request callback
     */
    public void syncFromToken(final String token, final int serverTimeout, final int clientTimeout, final String setPresence, final String filterId, final ApiCallback<SyncResponse> callback) {
        HashMap<String, Object> params = new HashMap<>();
        int timeout = (EVENT_STREAM_TIMEOUT_MS / 1000);

        if (!TextUtils.isEmpty(token)) {
            params.put("since", token);
        }

        if (-1 != serverTimeout) {
            timeout = serverTimeout;
        }

        if (!TextUtils.isEmpty(setPresence)) {
            params.put("set_presence", setPresence);
        }

        if (!TextUtils.isEmpty(filterId)) {
            params.put("filter", filterId);
        }

        params.put("timeout", timeout);


        final String description = "syncFromToken";

        // Disable retry because it interferes with clientTimeout
        // Let the client manage retries on events streams
        mApi.sync(params, new RestAdapterCallback<SyncResponse>(description, mUnsentEventsManager, true, callback, new RestAdapterCallback.RequestRetryCallBack() {
            @Override
            public void onRetry() {
                syncFromToken(token, serverTimeout, clientTimeout, setPresence, filterId, callback);
            }
        }));
    }

    /**
     * Search a text in room messages.
     *
     * @param text        the text to search for.
     * @param rooms       a list of rooms to search in. nil means all rooms the user is in.
     * @param beforeLimit the number of events to get before the matching results.
     * @param afterLimit  the number of events to get after the matching results.
     * @param nextBatch   the token to pass for doing pagination from a previous response.
     * @param callback    the request callback
     */
    public void searchMessageText(final String text, final List<String> rooms, final int beforeLimit, final int afterLimit, final String nextBatch, final ApiCallback<SearchResponse> callback) {
        SearchParams searchParams = new SearchParams();
        SearchRoomEventCategoryParams searchEventParams = new SearchRoomEventCategoryParams();

        searchEventParams.search_term = text;
        searchEventParams.order_by = "recent";

        searchEventParams.event_context = new HashMap<>();
        searchEventParams.event_context.put("before_limit", beforeLimit);
        searchEventParams.event_context.put("after_limit", afterLimit);
        searchEventParams.event_context.put("include_profile", true);

        if (null != rooms) {
            searchEventParams.filter = new HashMap<>();
            searchEventParams.filter.put("rooms", rooms);
        }

        searchParams.search_categories = new HashMap<>();
        searchParams.search_categories.put("room_events", searchEventParams);

        final String description = "searchMessageText";

        mSearchPattern = text;

        // don't retry to send the request
        // if the search fails, stop it
        mApi.search(searchParams, nextBatch, new RestAdapterCallback<SearchResponse>(description, null, new ApiCallback<SearchResponse>() {
            @Override
            public void onSuccess(SearchResponse response) {
                if (TextUtils.equals(mSearchPattern, text)) {
                    if (null != callback) {
                        callback.onSuccess(response);
                    }

                    mSearchPattern = null;
                }
            }

            @Override
            public void onNetworkError(Exception e) {
                if (TextUtils.equals(mSearchPattern, text)) {
                    if (null != callback) {
                        callback.onNetworkError(e);
                    }

                    mSearchPattern = null;
                }
            }

            @Override
            public void onMatrixError(MatrixError e) {
                if (TextUtils.equals(mSearchPattern, text)) {
                    if (null != callback) {
                        callback.onMatrixError(e);
                    }

                    mSearchPattern = null;
                }
            }

            @Override
            public void onUnexpectedError(Exception e) {
                if (TextUtils.equals(mSearchPattern, text)) {
                    if (null != callback) {
                        callback.onUnexpectedError(e);
                    }

                    mSearchPattern = null;
                }
            }

        }, new RestAdapterCallback.RequestRetryCallBack() {
            @Override
            public void onRetry() {
                searchMessageText(text, rooms, beforeLimit, afterLimit, nextBatch, callback);
            }
        }));
    }

    /**
     * Search a media from its name.
     *
     * @param name          the text to search for.
     * @param rooms         a list of rooms to search in. nil means all rooms the user is in.
     * @param messageTypes  a list of medias type (m.image, m.video...)
     * @param beforeLimit   the number of events to get before the matching results.
     * @param afterLimit    the number of events to get after the matching results.
     * @param nextBatch     the token to pass for doing pagination from a previous response.
     * @param callback      the request callback
     */
    public void searchMediaName(final String name, final List<String> rooms, final List<String> messageTypes, final int beforeLimit, final int afterLimit, String nextBatch, final ApiCallback<SearchResponse> callback) {
        mediaSearch(null, name, rooms, messageTypes, beforeLimit, afterLimit, nextBatch, callback);
    }

    /**
     * Recursive method to search a media by its name.
     * It does not seem to have a msgtype filter in the current Server APi.
     * So, the reponses are merged until to find at least 10 medias or there is no more message
     * @param response      the recursive response.
     * @param name          the file name to search
     * @param rooms         the rooms list to search in
     * @param messageTypes  the supported media types.
     * @param beforeLimit   the number of events to get before the matching results.
     * @param afterLimit    the number of events to get after the matching results.
     * @param nextBatch     the token to pass for doing pagination from a previous response.
     * @param callback      the request callback
     */
    private void mediaSearch(final SearchResponse response, final String name, final List<String> rooms, final List<String> messageTypes, final int beforeLimit, final int afterLimit, final String nextBatch, final ApiCallback<SearchResponse> callback) {
        SearchParams searchParams = new SearchParams();
        SearchRoomEventCategoryParams searchEventParams = new SearchRoomEventCategoryParams();

        searchEventParams.search_term = name;
        searchEventParams.order_by = "recent";

        searchEventParams.event_context = new HashMap<>();
        searchEventParams.event_context.put("before_limit", beforeLimit);
        searchEventParams.event_context.put("after_limit", afterLimit);
        searchEventParams.event_context.put("include_profile", true);

        searchEventParams.filter = new HashMap<>();

        if (null != rooms) {
            searchEventParams.filter.put("rooms", rooms);
        }

        ArrayList<String> types = new ArrayList<>();
        types.add(Event.EVENT_TYPE_MESSAGE);
        searchEventParams.filter.put("types", types);

        searchParams.search_categories = new HashMap<>();
        searchParams.search_categories.put("room_events", searchEventParams);

        mSearchMediaName = name;

        final String description = "mediaSearch";

        // don't retry to send the request
        // if the search fails, stop it
        mApi.search(searchParams, nextBatch, new RestAdapterCallback<SearchResponse>(description, null, new ApiCallback<SearchResponse>() {
            @Override
            public void onSuccess(SearchResponse newSearchResponse) {
                if (TextUtils.equals(mSearchMediaName, name)) {
                    // no more message with the pattern
                    if ((null == newSearchResponse.searchCategories.roomEvents.results)
                            || (0 ==newSearchResponse.searchCategories.roomEvents.results.size())) {
                        callback.onSuccess(response);
                        mSearchMediaName = null;
                    } else {

                        // merge the responses
                        SearchResponse mergedResponse = mergeAndFilterResponse(response, newSearchResponse, messageTypes);

                        // at least matched event ?
                        if (mergedResponse.searchCategories.roomEvents.results.size() >= 10) {
                            // weel done
                            callback.onSuccess(mergedResponse);
                            mSearchMediaName = null;
                        } else {
                            // search again
                            mediaSearch(mergedResponse, name, rooms, messageTypes, beforeLimit, afterLimit, mergedResponse.searchCategories.roomEvents.nextBatch, callback);
                        }
                    }
                }
            }

            @Override
            public void onNetworkError(Exception e) {
                if (TextUtils.equals(mSearchMediaName, name)) {
                    callback.onNetworkError(e);
                    mSearchMediaName = null;
                }
            }

            @Override
            public void onMatrixError(MatrixError e) {
                if (TextUtils.equals(mSearchMediaName, name)) {
                    callback.onMatrixError(e);
                    mSearchMediaName = null;
                }
            }

            @Override
            public void onUnexpectedError(Exception e) {
                if (TextUtils.equals(mSearchMediaName, name)) {
                    callback.onUnexpectedError(e);
                    mSearchMediaName = null;
                }
            }

        }, new RestAdapterCallback.RequestRetryCallBack() {
            @Override
            public void onRetry() {
                mediaSearch(response, name, rooms, messageTypes, beforeLimit, afterLimit, nextBatch, callback);
            }
        }));
    }

    /**
     * Merge the search response with previous found reponse.
     * @param response the already found items
     * @param responseToMerge the response to merge.
     * @param supportedMediasList the supported medias list
     * @return the merged results list.
     */
    private SearchResponse mergeAndFilterResponse(SearchResponse response, SearchResponse responseToMerge, List<String> supportedMediasList) {
        SearchRoomEventResults roomEventsToMerge = responseToMerge.searchCategories.roomEvents;

        // filter first by media type ?
        if (responseToMerge.searchCategories.roomEvents.results.size() > 0) {
            // check first if the message
            ArrayList<SearchResult> filteredResultList = new ArrayList<>();

            for(SearchResult result : roomEventsToMerge.results) {
                boolean isSupported = false;

                Event event = result.result;

                // should always be true
                if (Event.EVENT_TYPE_MESSAGE.equals(event.type)) {
                    JsonObject eventContent = event.getContentAsJsonObject();
                    String msgType = "";

                    JsonElement element = eventContent.get("msgtype");

                    if (null != element) {
                        msgType = element.getAsString();
                    }

                    if (!TextUtils.isEmpty(msgType)) {
                        isSupported = supportedMediasList.indexOf(msgType) >= 0;
                    }
                }

                if (isSupported) {
                    filteredResultList.add(result);
                }
                responseToMerge.searchCategories.roomEvents.results = filteredResultList;
            }

            if (null != response) {
                // merge the events
                ArrayList<SearchResult> searchResults = new ArrayList<>();
                searchResults.addAll(response.searchCategories.roomEvents.results);
                searchResults.addAll(responseToMerge.searchCategories.roomEvents.results);
                responseToMerge.searchCategories.roomEvents.results = searchResults;

                // merge the states
                HashMap<String, List<Event>> states = response.searchCategories.roomEvents.state;
                HashMap<String, List<Event>> statesToMerge = responseToMerge.searchCategories.roomEvents.state;

                if ((null != states) && (null != statesToMerge)) {
                    for (String key : states.keySet()) {
                        if (!statesToMerge.containsKey(key)) {
                            statesToMerge.put(key, states.get(key));
                        }
                    }
                } else if (null == statesToMerge) {
                    responseToMerge.searchCategories.roomEvents.state = response.searchCategories.roomEvents.state;
                }
            }
        }

        responseToMerge.searchCategories.roomEvents.count = null;
        responseToMerge.searchCategories.roomEvents.groups = null;

        return responseToMerge;
    }

    /**
     * Cancel any pending file search request
     */
    public void cancelSearchMediaName() {
        mSearchMediaName = null;
    }

    /**
     * Cancel any pending search request
     */
    public void cancelSearchMessageText() {
        mSearchPattern = null;
    }
}<|MERGE_RESOLUTION|>--- conflicted
+++ resolved
@@ -85,14 +85,9 @@
             }
         }) {
             @Override
-<<<<<<< HEAD
-            public void success(TokensChunkResponse<PublicRoom> typedResponse, Response response) {
+            public void success(PublicRoomsResponse publicRoomsResponse, Response response) {
                 onEventSent();
-                callback.onSuccess(typedResponse.chunk);
-=======
-            public void success(PublicRoomsResponse publicRoomsResponse, Response response) {
                 callback.onSuccess(publicRoomsResponse.total_room_count_estimate);
->>>>>>> 297e0fde
             }
         });
     }
