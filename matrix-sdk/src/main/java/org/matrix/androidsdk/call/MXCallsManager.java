--- conflicted
+++ resolved
@@ -1,7 +1,7 @@
 /*
  * Copyright 2015 OpenMarket Ltd
  * Copyright 2017 Vector Creations Ltd
- * 
+ *
  * Licensed under the Apache License, Version 2.0 (the "License");
  * you may not use this file except in compliance with the License.
  * You may obtain a copy of the License at
@@ -22,15 +22,12 @@
 import android.os.Looper;
 import android.text.TextUtils;
 import android.util.Base64;
-<<<<<<< HEAD
-=======
 import android.view.View;
 
 import org.matrix.androidsdk.crypto.MXCryptoError;
 import org.matrix.androidsdk.crypto.data.MXDeviceInfo;
 import org.matrix.androidsdk.crypto.data.MXUsersDevicesMap;
 import org.matrix.androidsdk.util.Log;
->>>>>>> 1025074f
 
 import com.google.gson.JsonElement;
 import com.google.gson.JsonObject;
